/*!
 * This Source Code Form is subject to the terms of the Mozilla Public
 * License, v. 2.0. If a copy of the MPL was not distributed with this
 * file, You can obtain one at http://mozilla.org/MPL/2.0/.
 */

const DataStore = require("./datastore"),
      DataStoreError = require("./util/errors");

/**
 * Creates a new {DataStore} using the given configuration, and prepares it
 * for use.  This method calls {@link DataStore#prepare}, returning the
 * (promised) DataStore once it's ready for use.
 *
 * The signature for `{recordMetric}` (if provided) should conform to
 *  the following:
 *
 * ```
 * async function recordMetric(method, id, fields) {
 *   // {method} is one of "added" | "updated" | "deleted"
 *   // {id} is the item.id
 *   // {fields} either:
 *   // * array strings denoting which fields were changed (if method === "updated")
 *   // * undefined (otherwise)
 * }
 * ```
 *
 * @param {Object} [cfg] - The configuration parameters
<<<<<<< HEAD
 * @param {string} [cfg.bucket="lockbox"] - The bucket to persist data to
=======
 * @param {String} [cfg.bucket="lockbox"] - The bucket to persist data to
 * @param {String} [cfg.salt] - the salt to use for key derivations
>>>>>>> 4af75b80
 * @param {Function} [cfg.recordMetric] - The function to record item metrics
 *        events
 * @returns {DataStore} A new (prepared) DataStore
 */
async function open(cfg) {
  return (new DataStore(cfg)).prepare();
}

Object.assign(exports, {
  DataStoreError,
  open
});<|MERGE_RESOLUTION|>--- conflicted
+++ resolved
@@ -26,12 +26,8 @@
  * ```
  *
  * @param {Object} [cfg] - The configuration parameters
-<<<<<<< HEAD
  * @param {string} [cfg.bucket="lockbox"] - The bucket to persist data to
-=======
- * @param {String} [cfg.bucket="lockbox"] - The bucket to persist data to
- * @param {String} [cfg.salt] - the salt to use for key derivations
->>>>>>> 4af75b80
+ * @param {string} [cfg.salt] - the salt to use for key derivations
  * @param {Function} [cfg.recordMetric] - The function to record item metrics
  *        events
  * @returns {DataStore} A new (prepared) DataStore
