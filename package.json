--- conflicted
+++ resolved
@@ -70,13 +70,8 @@
     "password": "^0.1.1",
     "promisified-fs": "^1.0.1",
     "watch": "^1.0.2",
-<<<<<<< HEAD
-    "webpack": "^3.12.0",
+    "webpack": "^4.14.0",
     "yargs": "^12.0.1"
-=======
-    "webpack": "^4.14.0",
-    "yargs": "^11.1.0"
->>>>>>> 2bba4f51
   },
   "dependencies": {
     "dexie": "^2.0.3",
