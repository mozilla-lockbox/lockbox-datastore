--- conflicted
+++ resolved
@@ -46,13 +46,8 @@
     "babel-plugin-transform-object-rest-spread": "^6.26.0",
     "chai": "^4.1.2",
     "codecov": "^3.0.2",
-<<<<<<< HEAD
-    "documentation": "^6.3.3",
+    "documentation": "^8.0.0",
     "eslint": "^5.0.1",
-=======
-    "documentation": "^8.0.0",
-    "eslint": "^4.3.0",
->>>>>>> e8f721dc
     "eslint-config-standard": "^11.0.0",
     "eslint-plugin-import": "^2.12.0",
     "eslint-plugin-jsdoc": "^3.7.0",
