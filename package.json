{
  "name": "lockbox-datastore",
  "version": "0.2.0",
  "description": "DataStore module for Lockbox",
  "main": "lib/index.js",
  "browser": {
    "fake-indexeddb": false,
    "fake-indexeddb/lib/FDBKeyRange": false,
    "joi": "joi-browser"
  },
  "scripts": {
    "doc": "documentation build lib/** -f md -o docs/api.md",
    "postdoc": "mkdocs build",
    ":clean:doc": "git clean -fdX ./site ./docs",
    "lint": "eslint . --ext=.js --ext=.json",
    "pretest": "npm run lint && npm run :clean:coverage",
    ":test:karma": "karma start",
    ":test:node": "mocha --recursive test",
    "test": "npm run :test:karma",
    "predebug": "npm run lint",
    "debug": "karma start karma.conf-debug.js",
    "watch": "watch --interval=10 'npm run test && npm run doc' ./lib ./test",
    ":clean:coverage": "git clean -fdX ./coverage",
    "codecov": "codecov",
    "clean": "npm run :clean:coverage && npm run :clean:doc"
  },
  "repository": {
    "type": "git",
    "url": "git+https://github.com/mozilla-lockbox/lockbox-datastore.git"
  },
  "keywords": [
    "lockbox",
    "passwords",
    "crypto",
    "security"
  ],
  "author": "Lockbox Team <lockbox@mozilla.com>",
  "license": "MPL-2.0",
  "bugs": {
    "url": "https://github.com/mozilla-lockbox/lockbox-datastore/issues"
  },
  "homepage": "https://github.com/mozilla-lockbox/lockbox-datastore#readme",
  "devDependencies": {
    "babel-core": "^6.26.3",
    "babel-loader": "^7.1.4",
    "babel-plugin-transform-object-rest-spread": "^6.26.0",
<<<<<<< HEAD
    "chai": "^4.1.2",
    "codecov": "^3.0.2",
    "documentation": "^5.5.0",
    "eslint": "^4.19.1",
=======
    "chai": "^4.1.0",
    "codecov": "^3.0.0",
    "documentation": "^6.3.3",
    "eslint": "^4.3.0",
>>>>>>> b38aede0
    "eslint-config-standard": "^11.0.0",
    "eslint-plugin-import": "^2.12.0",
    "eslint-plugin-jsdoc": "3.5.0",
    "eslint-plugin-json": "1.2.0",
    "eslint-plugin-node": "^6.0.0",
    "eslint-plugin-promise": "^3.7.0",
    "eslint-plugin-security": "1.4.0",
    "eslint-plugin-standard": "^3.1.0",
    "istanbul-instrumenter-loader": "^3.0.1",
    "karma": "^2.0.2",
    "karma-coverage": "^1.1.2",
    "karma-coverage-istanbul-reporter": "^1.4.3",
    "karma-firefox-launcher": "^1.1.0",
    "karma-mocha": "^1.3.0",
    "karma-mocha-reporter": "^2.2.5",
    "karma-sourcemap-loader": "^0.3.7",
    "karma-webpack": "^2.0.13",
    "mocha": "^5.2.0",
    "nyc": "^11.8.0",
    "password": "^0.1.1",
    "promisified-fs": "^1.0.1",
    "watch": "^1.0.2",
    "webpack": "^3.12.0",
    "yargs": "^11.1.0"
  },
  "dependencies": {
    "dexie": "^2.0.3",
    "fake-indexeddb": "^2.0.4",
    "joi": "^13.3.0",
    "joi-browser": "^13.0.1",
    "json-merge-patch": "^0.2.3",
    "node-jose": "^0.11.1",
    "uuid": "^3.2.1"
  }
}<|MERGE_RESOLUTION|>--- conflicted
+++ resolved
@@ -44,17 +44,10 @@
     "babel-core": "^6.26.3",
     "babel-loader": "^7.1.4",
     "babel-plugin-transform-object-rest-spread": "^6.26.0",
-<<<<<<< HEAD
     "chai": "^4.1.2",
     "codecov": "^3.0.2",
-    "documentation": "^5.5.0",
-    "eslint": "^4.19.1",
-=======
-    "chai": "^4.1.0",
-    "codecov": "^3.0.0",
     "documentation": "^6.3.3",
     "eslint": "^4.3.0",
->>>>>>> b38aede0
     "eslint-config-standard": "^11.0.0",
     "eslint-plugin-import": "^2.12.0",
     "eslint-plugin-jsdoc": "3.5.0",
