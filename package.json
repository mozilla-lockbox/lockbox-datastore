{
  "name": "lockbox-datastore",
  "version": "0.2.1",
  "description": "DataStore module for Lockbox",
  "main": "lib/index.js",
  "browser": {
    "fake-indexeddb": false,
    "fake-indexeddb/lib/FDBKeyRange": false,
    "joi": "joi-browser"
  },
  "scripts": {
    "doc": "documentation build lib/** -f md -o docs/api.md",
    "postdoc": "mkdocs build",
    ":clean:doc": "git clean -fdX ./site ./docs",
    "lint": "eslint . --ext=.js --ext=.json",
    "pretest": "npm run lint && npm run :clean:coverage",
    ":test:karma": "karma start",
    ":test:node": "mocha --recursive test",
    "test": "npm run :test:karma",
    "predebug": "npm run lint",
    "debug": "karma start karma.conf-debug.js",
    "watch": "watch --interval=10 'npm run test && npm run doc' ./lib ./test",
    ":clean:coverage": "git clean -fdX ./coverage",
    "codecov": "codecov",
    "clean": "npm run :clean:coverage && npm run :clean:doc"
  },
  "repository": {
    "type": "git",
    "url": "git+https://github.com/mozilla-lockbox/lockbox-datastore.git"
  },
  "keywords": [
    "lockbox",
    "passwords",
    "crypto",
    "security"
  ],
  "author": "Lockbox Team <lockbox@mozilla.com>",
  "license": "MPL-2.0",
  "bugs": {
    "url": "https://github.com/mozilla-lockbox/lockbox-datastore/issues"
  },
  "homepage": "https://github.com/mozilla-lockbox/lockbox-datastore#readme",
  "devDependencies": {
    "babel-core": "^6.26.3",
    "babel-loader": "^7.1.4",
    "babel-plugin-transform-object-rest-spread": "^6.26.0",
    "chai": "^4.1.2",
    "codecov": "^3.0.2",
    "documentation": "^6.3.3",
    "eslint": "^4.3.0",
    "eslint-config-standard": "^11.0.0",
    "eslint-plugin-import": "^2.12.0",
    "eslint-plugin-jsdoc": "3.7.0",
    "eslint-plugin-json": "1.2.0",
    "eslint-plugin-node": "^6.0.0",
    "eslint-plugin-promise": "^3.7.0",
    "eslint-plugin-security": "1.4.0",
    "eslint-plugin-standard": "^3.1.0",
    "istanbul-instrumenter-loader": "^3.0.1",
    "karma": "^2.0.2",
    "karma-coverage": "^1.1.2",
    "karma-coverage-istanbul-reporter": "^1.4.3",
    "karma-firefox-launcher": "^1.1.0",
    "karma-mocha": "^1.3.0",
    "karma-mocha-reporter": "^2.2.5",
    "karma-sourcemap-loader": "^0.3.7",
<<<<<<< HEAD
    "karma-webpack": "^3.0.0",
    "mocha": "^5.0.0",
    "nyc": "^11.0.3",
=======
    "karma-webpack": "^2.0.13",
    "mocha": "^5.2.0",
    "nyc": "^11.8.0",
>>>>>>> c229daea
    "password": "^0.1.1",
    "promisified-fs": "^1.0.1",
    "watch": "^1.0.2",
    "webpack": "^3.12.0",
    "yargs": "^11.1.0"
  },
  "dependencies": {
    "dexie": "^2.0.3",
    "fake-indexeddb": "^2.0.4",
    "joi": "^13.3.0",
    "joi-browser": "^13.0.1",
    "json-merge-patch": "^0.2.3",
    "node-jose": "^0.11.1",
    "uuid": "^3.2.1"
  }
}<|MERGE_RESOLUTION|>--- conflicted
+++ resolved
@@ -64,15 +64,9 @@
     "karma-mocha": "^1.3.0",
     "karma-mocha-reporter": "^2.2.5",
     "karma-sourcemap-loader": "^0.3.7",
-<<<<<<< HEAD
     "karma-webpack": "^3.0.0",
-    "mocha": "^5.0.0",
-    "nyc": "^11.0.3",
-=======
-    "karma-webpack": "^2.0.13",
     "mocha": "^5.2.0",
     "nyc": "^11.8.0",
->>>>>>> c229daea
     "password": "^0.1.1",
     "promisified-fs": "^1.0.1",
     "watch": "^1.0.2",
